#!/usr/bin/env python3
"""UNHCR Population API → staging/unhcr.csv.

Adds debug counters, optional narrow test mode, and resilient parsing so we can
inspect intermediate drops when upstream payloads change.

ENV:
  RESOLVER_SKIP_UNHCR=1   → skip network, write header-only CSV
  RESOLVER_DEBUG=1        → verbose logs (throttled)
  RESOLVER_MAX_RESULTS=
  RESOLVER_MAX_PAGES=
  RESOLVER_DEBUG_EVERY=
  UNHCR_TEST_ISO3=

Config: resolver/ingestion/config/unhcr.yml
Registries: resolver/data/countries.csv, resolver/data/shocks.csv
"""

from __future__ import annotations

import datetime as dt
import hashlib
import logging
import os
from collections import Counter
from pathlib import Path
from typing import Any, Dict, Iterable, List, Optional, Tuple

import pandas as pd
import requests
import yaml

from resolver.ingestion._manifest import ensure_manifest_for_csv

ROOT = Path(__file__).resolve().parents[1]
DATA = ROOT / "data"
STAGING = ROOT / "staging"
CONFIG = ROOT / "ingestion" / "config" / "unhcr.yml"

COUNTRIES = DATA / "countries.csv"
SHOCKS = DATA / "shocks.csv"

COLUMNS = [
    "event_id",
    "country_name",
    "iso3",
    "hazard_code",
    "hazard_label",
    "hazard_class",
    "metric",
    "series_semantics",
    "value",
    "unit",
    "as_of_date",
    "publication_date",
    "publisher",
    "source_type",
    "source_url",
    "doc_title",
    "definition_text",
    "method",
    "confidence",
    "revision",
    "ingested_at",
]

logger = logging.getLogger(__name__)
RESOLVER_DEBUG = bool(int(os.getenv("RESOLVER_DEBUG", "0") or 0))
if RESOLVER_DEBUG:
    logger.setLevel(logging.DEBUG)
    if not logging.getLogger().handlers:
        logging.basicConfig(level=logging.DEBUG)
else:
    logger.setLevel(logging.INFO)


def _dbg(msg: str, **kv: object) -> None:
    if not RESOLVER_DEBUG:
        return
    if kv:
        suffix = " ".join(f"{key}={value}" for key, value in kv.items())
        logger.debug("%s | %s", msg, suffix)
    else:
        logger.debug("%s", msg)


def _yaml_load(path: Path) -> Dict[str, Any]:
    if not path.exists():
        return {}
    with path.open("r", encoding="utf-8") as handle:
        data = yaml.safe_load(handle)
    return data or {}


def load_cfg() -> Dict[str, Any]:
    return _yaml_load(CONFIG)


def load_registries() -> Tuple[pd.DataFrame, pd.DataFrame, Dict[str, str]]:
    countries = pd.read_csv(COUNTRIES, dtype=str).fillna("")
    shocks = pd.read_csv(SHOCKS, dtype=str).fillna("")
    countries["country_norm"] = (
        countries["country_name"].astype(str).str.strip().str.lower()
    )
    name_index = {
        row.country_norm: row.iso3
        for row in countries.itertuples(index=False)
        if getattr(row, "country_norm", "") and getattr(row, "iso3", "")
    }
    return countries, shocks, name_index


def _iso3_to_name(df_countries: pd.DataFrame, iso3: str) -> Optional[str]:
    if not iso3:
        return None
    row = df_countries[df_countries["iso3"] == iso3]
    if row.empty:
        return None
    return str(row.iloc[0]["country_name"]) or None


def _normalise_name(value: str) -> str:
    return (value or "").strip().lower()


def _stable_digest(parts: Iterable[str], length: int = 12) -> str:
    key = "|".join(parts).encode("utf-8")
    return hashlib.sha256(key).hexdigest()[:length]


def _int_env(name: str, default: int) -> int:
    raw = os.getenv(name)
    if raw is None or str(raw).strip() == "":
        return default
    try:
        return int(str(raw).strip())
    except Exception:  # noqa: BLE001 - defensive
        return default


def _effective_years(params_cfg: Dict[str, Any]) -> List[int]:
    include = params_cfg.get("include_years") or []
    years: List[int] = []
    if isinstance(include, list):
        for value in include:
            try:
                years.append(int(str(value).strip()))
            except Exception:  # noqa: BLE001
                continue
    today = dt.date.today()
    if years:
        return sorted({year for year in years if year > 0}, reverse=True)
    try:
        years_back = int(params_cfg.get("years_back", 3) or 0)
    except Exception:  # noqa: BLE001
        years_back = 3
    window = [today.year - offset for offset in range(years_back + 1)]
    return sorted({year for year in window if year > 0}, reverse=True)


def _test_iso3(cfg: Dict[str, Any]) -> str:
    env_value = os.getenv("UNHCR_TEST_ISO3", "").strip().upper()
    if env_value:
        return env_value
    config_value = str(cfg.get("test_iso3", ""))
    return config_value.strip().upper()


def _match_test_iso3(item: Dict[str, Any], iso3: str) -> bool:
    if not iso3:
        return True
    iso_candidates = [
        str(item.get("coa_iso", "")),
        str(item.get("coa", "")),
        str(item.get("country_of_asylum", "")),
    ]
    name_candidates = [
        str(item.get("country_name", "")),
        str(item.get("country_of_asylum_name", "")),
    ]
    for candidate in iso_candidates:
        if candidate.strip().upper() == iso3:
            return True
    for candidate in name_candidates:
        if _normalise_name(candidate) == _normalise_name(iso3):
            return True
    return False


def _coerce_value(item: Dict[str, Any], counters: Counter) -> Optional[int]:
    for key in ("value", "applications", "individuals"):
        if key in item and item[key] not in (None, ""):
            try:
                value = int(float(str(item[key]).strip()))
            except Exception:  # noqa: BLE001
                counters["dropped_value_cast"] += 1
                return None
            if value < 0:
                counters["dropped_value_cast"] += 1
                return None
            return value
    counters["dropped_value_cast"] += 1
    return None


def _parse_date(
    item: Dict[str, Any],
    value_years: Iterable[int],
) -> Tuple[Optional[int], Optional[int]]:
    years_set = list(value_years)
    year_value = None
    for key in ("year", "yr", "year_data", "yearvalue"):
        if key in item and item[key] not in (None, ""):
            year_value = item[key]
            break
    if year_value is not None:
        try:
            year_int = int(str(year_value).strip())
        except Exception:  # noqa: BLE001
            year_int = None
    else:
        year_int = None
    if year_int is None:
        date_candidate = item.get("date") or item.get("month")
        if date_candidate:
            text = str(date_candidate)
            if len(text) >= 4 and text[:4].isdigit():
                year_int = int(text[:4])
    if year_int is None and years_set:
        year_int = years_set[0]

    month_int: Optional[int] = None
    month_candidate = item.get("month") or item.get("mnth") or item.get("date")
    if month_candidate is not None:
        text = str(month_candidate).strip()
        if text.isdigit():
            try:
                month_int = int(text)
            except Exception:  # noqa: BLE001
                month_int = None
        elif len(text) >= 7 and text[4] in {"-", "/"} and text[5:7].isdigit():
            try:
                month_int = int(text[5:7])
            except Exception:  # noqa: BLE001
                month_int = None
    return year_int, month_int


def _resolve_country(
    item: Dict[str, Any],
    df_countries: pd.DataFrame,
    country_index: Dict[str, str],
    counters: Counter,
) -> Tuple[str, Optional[str], bool]:
    iso = (
        str(item.get("coa_iso", ""))
        or str(item.get("coa", ""))
        or str(item.get("country_of_asylum", ""))
    ).strip().upper()
    raw_name = (
        str(item.get("country_name", ""))
        or str(item.get("country_of_asylum_name", ""))
        or str(item.get("country_of_asylum", ""))
    ).strip()

    if iso:
        name = _iso3_to_name(df_countries, iso) or raw_name or None
        return iso, name, False

    norm = _normalise_name(raw_name)
    if norm and norm in country_index:
        iso_match = country_index[norm]
        name = _iso3_to_name(df_countries, iso_match) or raw_name or None
        return iso_match, name, False

    if raw_name:
        counters["country_unmatched"] += 1
        if RESOLVER_DEBUG:
            return "", raw_name, True
    counters["dropped_country_unmatched"] += 1
    return "", None, False


def _format_as_of(year: int, month: Optional[int], granularity: str) -> str:
    if granularity == "year" or month is None or month <= 0:
        return f"{year:04d}-01-01"
    return f"{year:04d}-{month:02d}-15"


def _format_summary(counters: Counter) -> str:
    keys = (
        "raw_count",
        "after_keymap",
        "after_date_parse",
        "after_country_match",
        "after_window",
        "final_rows",
        "dropped_value_cast",
        "dropped_country_unmatched",
        "country_unmatched",
        "page_cap_hit",
    )
    parts = [f"{key}={int(counters.get(key, 0))}" for key in keys]
    return "summary | " + " ".join(parts)


def make_rows() -> Tuple[List[List[str]], Counter]:
    if os.getenv("RESOLVER_SKIP_UNHCR", "") == "1":
        return [], Counter()

    cfg = load_cfg()
    if not cfg:
        raise RuntimeError("UNHCR config missing or empty")

    params_cfg = cfg.get("params", {}) or {}
    paging_cfg = cfg.get("paging", {}) or {}
    debug_cfg = cfg.get("debug", {}) or {}
    defaults_cfg = cfg.get("defaults", {}) or {}

    base_url = str(cfg.get("base_url", "")).rstrip("/")
    endpoint = str(cfg.get("endpoints", {}).get("asylum_applications", "")).lstrip("/")
    if not base_url or not endpoint:
        raise RuntimeError("UNHCR config missing base_url or endpoint")

    window_days = int(cfg.get("window_days", 60) or 60)
    since_dt = dt.datetime.now(dt.timezone.utc) - dt.timedelta(days=window_days)
    since = since_dt.date()

    years = _effective_years(params_cfg)
    granularity = str(params_cfg.get("granularity", "year")).strip().lower() or "year"

    headers = {
        "User-Agent": str(cfg.get("user_agent", "spagbot-resolver/1.0")),
        "Accept": "application/json",
    }

    limit_default = int(cfg.get("page_limit") or cfg.get("page_size") or 500)
    limit = _int_env("UNHCR_LIMIT", limit_default)

    max_pages_default = int(paging_cfg.get("max_pages") or defaults_cfg.get("max_pages", 10) or 10)
    max_pages = _int_env("RESOLVER_MAX_PAGES", max_pages_default)

    debug_every_default = int(debug_cfg.get("debug_every") or defaults_cfg.get("debug_every", 10) or 10)
    debug_every = _int_env("RESOLVER_DEBUG_EVERY", debug_every_default)

    max_results_default = int(defaults_cfg.get("max_results", 20000) or 20000)
    max_results = _int_env("RESOLVER_MAX_RESULTS", max_results_default)

    base_params: Dict[str, Any] = {
        "cf_type": params_cfg.get("cf_type", "ISO"),
        "coo_all": params_cfg.get("coo_all", "true"),
        "coa_all": params_cfg.get("coa_all", "true"),
        "limit": str(limit),
        "year[]": [str(year) for year in years],
    }
    if granularity == "month":
        base_params["month[]"] = [f"{m:02d}" for m in range(1, 13)]

    url = f"{base_url}/{endpoint}".rstrip("/")

    df_countries, df_shocks, country_index = load_registries()
    di = df_shocks[df_shocks["hazard_code"] == "DI"]
    if di.empty:
        raise RuntimeError("DI hazard not found in shocks registry")
    hz_label = str(di.iloc[0]["hazard_label"])
    hz_class = str(di.iloc[0]["hazard_class"])

    counters: Counter = Counter()
    rows: List[List[str]] = []
    samples: List[List[str]] = []

    request_idx = 0
    page = 1
    total_rows = 0
    test_iso3 = _test_iso3(cfg)
    more = True
    page_cap_hit = False

    while more and page <= max_pages:
        params = dict(base_params)
        params["page"] = str(page)

        try:
            response = requests.get(url, params=params, headers=headers, timeout=30)
        except requests.RequestException as exc:  # noqa: BLE001
            _dbg("request_error", page=page, error=str(exc))
            break

        request_idx += 1
        if RESOLVER_DEBUG and (request_idx % max(1, debug_every) == 1):
            _dbg("request", url=response.url, status=response.status_code)

        if response.status_code != 200:
            _dbg("bad_status", status=response.status_code, page=page)
            break

        try:
            payload = response.json()
        except ValueError as exc:  # noqa: BLE001
            _dbg("json_decode_error", page=page, error=str(exc))
            break

        results: List[Dict[str, Any]] = []
        if isinstance(payload, list):
            results = [item for item in payload if isinstance(item, dict)]
        elif isinstance(payload, dict):
            for key in ("results", "data", "items"):
                candidate = payload.get(key)
                if isinstance(candidate, list):
                    results = [item for item in candidate if isinstance(item, dict)]
                    if results:
                        break
        page_raw = len(results)
        counters["raw_count"] += page_raw
        _dbg("raw_count", page=page, count=page_raw)
        if not results:
            break

        if test_iso3:
            filtered = [item for item in results if _match_test_iso3(item, test_iso3)]
            _dbg("narrow_test_iso3", page=page, iso3=test_iso3, kept=len(filtered))
            results = filtered
            if not results:
                page += 1
                continue

        for item in results:
            counters["after_keymap"] += 1
            value = _coerce_value(item, counters)
            if value is None:
                continue

            year_int, month_int = _parse_date(item, years)
            if year_int is None:
                _dbg("drop_missing_year", item=item)
                continue
            counters["after_date_parse"] += 1

            iso3, country_name, unmatched_debug = _resolve_country(
                item, df_countries, country_index, counters
            )
            if not iso3 and not unmatched_debug:
                continue
            counters["after_country_match"] += 1

            as_of = _format_as_of(year_int, month_int, granularity)
            try:
                as_of_date = dt.date.fromisoformat(as_of)
            except ValueError:
                _dbg("drop_bad_date", as_of=as_of)
                continue
            if as_of_date < since:
                continue
            counters["after_window"] += 1

            publication_date = dt.date.today().isoformat()
            src_url = response.url
            origin_iso = (
                str(item.get("coo_iso", ""))
                or str(item.get("coo", ""))
                or str(item.get("country_of_origin", ""))
            ).strip().upper() or "-"
            rid = _stable_digest([iso3 or country_name or "UNK", origin_iso, as_of, str(value)])
            event_id = f"{(iso3 or 'UNK')}-DI-unhcr-apps-{as_of}-{rid}"
            final_country_name = country_name or item.get("country_name") or ""

            row = [
                event_id,
                final_country_name,
                iso3,
                "DI",
                hz_label,
                hz_class,
                "affected",
                "stock",
                str(value),
                "persons",
                as_of,
                publication_date,
                "UNHCR",
                "stat",
                src_url,
                f"UNHCR asylum applications — {final_country_name} ({year_int})",
                (
                    "Applications for international protection in the requested period; "
                    "used here as a proxy for cross-border Displacement Influx (DI)."
                ),
                "api",
                "med",
                1,
                dt.datetime.now(dt.timezone.utc).strftime("%Y-%m-%dT%H:%M:%SZ"),
            ]
            rows.append(row)
            counters["final_rows"] += 1
            total_rows += 1

            if RESOLVER_DEBUG and len(samples) < 2:
                samples.append(row)

            if total_rows >= max_results:
                _dbg("max_results_hit", max_results=max_results)
                more = False
                break

        if total_rows >= max_results:
            break

        next_link = None
        if isinstance(payload, dict):
            links = payload.get("links")
            if isinstance(links, dict):
                next_link = links.get("next")
            if not next_link:
                metadata = payload.get("metadata")
                if isinstance(metadata, dict):
                    next_link = metadata.get("next") or metadata.get("links", {}).get("next")
            if not next_link:
                next_link = payload.get("next")

        if next_link or (len(results) and len(results) >= limit):
            page += 1
            more = True
        else:
            more = False

        if more and page > max_pages:
            page_cap_hit = True
            counters["page_cap_hit"] += 1
            break

    if RESOLVER_DEBUG and samples:
        for idx, sample in enumerate(samples, start=1):
            _dbg(
                "sample_row",
                idx=idx,
                iso3=sample[2],
                as_of=sample[10],
                value=sample[8],
            )

    if page_cap_hit:
        _dbg("page_cap_reached", max_pages=max_pages)

    if RESOLVER_DEBUG:
        _dbg("after_keymap", count=counters.get("after_keymap", 0))
        _dbg("after_date_parse", count=counters.get("after_date_parse", 0))
        _dbg("after_country_match", count=counters.get("after_country_match", 0))
        _dbg("after_window", count=counters.get("after_window", 0))
        _dbg("final_rows", count=counters.get("final_rows", 0))

    if not rows:
        years_text = ",".join(str(year) for year in years)
        logger.info(
            "UNHCR returned no rows for years=%s (granularity=%s)",
            years_text,
            granularity,
        )
    return rows, counters


def main() -> None:
    STAGING.mkdir(parents=True, exist_ok=True)
    out = STAGING / "unhcr.csv"
    try:
        rows, counters = make_rows()
    except Exception as exc:  # noqa: BLE001
        logger.exception("unhandled error during UNHCR ingestion: %s", exc)
        rows, counters = [], Counter()

    if not rows:
        pd.DataFrame(columns=COLUMNS).to_csv(out, index=False)
        ensure_manifest_for_csv(out)
        print(f"wrote empty {out}")
    else:
        pd.DataFrame(rows, columns=COLUMNS).to_csv(out, index=False)
        print(f"wrote {out} rows={len(rows)}")

    summary = _format_summary(counters)
    print(summary)
    _dbg("summary_emitted", summary=summary)

<<<<<<< HEAD
=======
    pd.DataFrame(rows, columns=COLUMNS).to_csv(out, index=False)
    ensure_manifest_for_csv(out)
    print(f"wrote {out} rows={len(rows)}")
>>>>>>> f2ccd98f

if __name__ == "__main__":
    main()<|MERGE_RESOLUTION|>--- conflicted
+++ resolved
@@ -579,12 +579,9 @@
     print(summary)
     _dbg("summary_emitted", summary=summary)
 
-<<<<<<< HEAD
-=======
     pd.DataFrame(rows, columns=COLUMNS).to_csv(out, index=False)
     ensure_manifest_for_csv(out)
     print(f"wrote {out} rows={len(rows)}")
->>>>>>> f2ccd98f
 
 if __name__ == "__main__":
     main()