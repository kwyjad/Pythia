{
  "name": "Resolver Dev",
  "build": {
    "dockerfile": "Dockerfile"
  },
  "customizations": {
    "vscode": {
      "settings": {
        "python.defaultInterpreterPath": "/usr/local/bin/python"
      },
      "extensions": [
        "ms-python.python",
        "ms-python.vscode-pylance"
      ]
    }
  },
<<<<<<< HEAD
  "remoteEnv": {
    "RESOLVER_API_BACKEND": "db",
    "RESOLVER_DB_URL": "duckdb:///workspaces/resolver.dev.duckdb",
    "PY_BIN": "/usr/local/bin/python",
    "PIP_DISABLE_PIP_VERSION_CHECK": "1"
=======
  // below "updateContentCommand paste  "postAttachCommand": { "server": "streamlit run Dashboard/streamlit_app.py --server.enableCORS false --server.enableXsrfProtection false"},
  "updateContentCommand": "[ -f packages.txt ] && sudo apt update && sudo apt upgrade -y && sudo xargs apt install -y <packages.txt; [ -f requirements.txt ] && pip3 install --user -r requirements.txt; pip3 install --user streamlit; echo '✅ Packages installed and Requirements met'",

  "portsAttributes": {
    "8501": {
      "label": "Application",
      "onAutoForward": "openPreview"
    }
>>>>>>> a64c38fc
  },
  "postCreateCommand": "/bin/bash -lc './.devcontainer/postCreate.sh'"
}<|MERGE_RESOLUTION|>--- conflicted
+++ resolved
@@ -14,13 +14,11 @@
       ]
     }
   },
-<<<<<<< HEAD
   "remoteEnv": {
     "RESOLVER_API_BACKEND": "db",
     "RESOLVER_DB_URL": "duckdb:///workspaces/resolver.dev.duckdb",
     "PY_BIN": "/usr/local/bin/python",
     "PIP_DISABLE_PIP_VERSION_CHECK": "1"
-=======
   // below "updateContentCommand paste  "postAttachCommand": { "server": "streamlit run Dashboard/streamlit_app.py --server.enableCORS false --server.enableXsrfProtection false"},
   "updateContentCommand": "[ -f packages.txt ] && sudo apt update && sudo apt upgrade -y && sudo xargs apt install -y <packages.txt; [ -f requirements.txt ] && pip3 install --user -r requirements.txt; pip3 install --user streamlit; echo '✅ Packages installed and Requirements met'",
 
@@ -29,7 +27,6 @@
       "label": "Application",
       "onAutoForward": "openPreview"
     }
->>>>>>> a64c38fc
   },
   "postCreateCommand": "/bin/bash -lc './.devcontainer/postCreate.sh'"
 }