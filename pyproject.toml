[tool.poetry]
name = "pythia"
version = "0.1.0"
description = ""
authors = ["Vasile Popescu <elisescu@elisescu.com>"]
readme = "README.md"
packages = [
    { include = "resolver" }
]
include = [
    { path = "resolver/config/series_semantics.yml" }
]

[tool.poetry.dependencies]
python = "^3.11"
python-decouple = "^3.8"
requests = "^2.32.0"
asknews = "^0.11.2"
numpy = "^2.3.0"
openai = "^1.57.4"
python-dotenv = "^1.0.1"
forecasting-tools = "^0.2.54"
<<<<<<< HEAD
pydantic = ">=2.6,<3.0"
=======
>>>>>>> 2c72da02
duckdb = {version = ">=1.0,<2.0", optional = true}
httpx = {version = ">=0.27,<1.0", optional = true}
pytest = {version = ">=8.2,<9.0", optional = true}

[tool.poetry.group.dev.dependencies]
ipykernel = "^6.29.5"
duckdb = ">=1.0,<2.0"

[build-system]
requires = ["poetry-core>=1.6.0"]
build-backend = "poetry.core.masonry.api"

[tool.poetry.extras]
db = ["duckdb"]
test = ["duckdb", "httpx", "pytest"]<|MERGE_RESOLUTION|>--- conflicted
+++ resolved
@@ -20,10 +20,7 @@
 openai = "^1.57.4"
 python-dotenv = "^1.0.1"
 forecasting-tools = "^0.2.54"
-<<<<<<< HEAD
 pydantic = ">=2.6,<3.0"
-=======
->>>>>>> 2c72da02
 duckdb = {version = ">=1.0,<2.0", optional = true}
 httpx = {version = ">=0.27,<1.0", optional = true}
 pytest = {version = ">=8.2,<9.0", optional = true}
